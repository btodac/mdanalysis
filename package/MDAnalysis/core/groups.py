--- conflicted
+++ resolved
@@ -2,8 +2,7 @@
 # vim: tabstop=4 expandtab shiftwidth=4 softtabstop=4 fileencoding=utf-8
 #
 # MDAnalysis --- http://www.MDAnalysis.org
-# Copyright (c) 2006-2015 Naveen Michaud-Agrawal, Elizabeth J. Denning, Oliver
-# Beckstein
+# Copyright (c) 2006-2015 Naveen Michaud-Agrawal, Elizabeth J. Denning, Oliver Beckstein
 # and contributors (see AUTHORS for the full list)
 #
 # Released under the GNU Public Licence, v2 or any higher version
@@ -857,14 +856,11 @@
         """
         return self._u.segments[np.unique(self.segindices)]
 
-<<<<<<< HEAD
     @segments.setter
     def segments(self, new):
         raise NotImplementedError("Cannot assign Segments to AtomGroup. "
                                   "Segments are assigned to Residues")
 
-=======
->>>>>>> 4370b747
     @property
     def n_segments(self):
         """Number of unique segments represented in the AtomGroup.
@@ -1028,8 +1024,8 @@
                 select by residue name, e.g. ``resname LYS``
             name *atom-name*
                 select by atom name (as given in the topology). Often, this is
-                force field dependent. Example: ``name CA`` (for C&alpha;
-                atoms) or ``name OW`` (for SPC water oxygen)
+                force field dependent. Example: ``name CA`` (for C&alpha; atoms)
+                or ``name OW`` (for SPC water oxygen)
             type *atom-type*
                 select by atom type; this is either a string or a number and
                 depends on the force field; it is read from the topology file
@@ -1396,7 +1392,6 @@
         """
         return self._u.segments[np.unique(self.segindices)]
 
-<<<<<<< HEAD
     @segments.setter
     def segments(self, new):
         # Can set with Seg, SegGroup or list/tuple of Seg
@@ -1424,8 +1419,6 @@
         for r, s in zip(self, six):
             self.universe._topology.tt.move_residue(r.ix, s)
 
-=======
->>>>>>> 4370b747
     @property
     def n_segments(self):
         """Number of unique segments represented in the ResidueGroup.
@@ -1741,7 +1734,7 @@
     @property
     def atoms(self):
         atomsclass = self.level.child.plural
-        return atomsclass(self._u._topology.indices[self][0],
+        return atomsclass(self._u._topology.indices[self],
                           self._u)
 
     @property
@@ -1770,13 +1763,13 @@
     @property
     def atoms(self):
         atomsclass = self.level.child.child.plural
-        return atomsclass(self._u._topology.indices[self][0],
+        return atomsclass(self._u._topology.indices[self],
                           self._u)
 
     @property
     def residues(self):
         residuesclass = self.level.child.plural
-        return residuesclass(self._u._topology.resindices[self][0],
+        return residuesclass(self._u._topology.resindices[self],
                              self._u)
 
 # Define relationships between these classes
@@ -1830,4 +1823,4 @@
                                 attrs=', '.join(missing)))
             return func(*args, **kwargs)
         return check_args
-    return require_dec+    return require_dec
