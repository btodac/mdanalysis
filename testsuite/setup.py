--- conflicted
+++ resolved
@@ -121,16 +121,13 @@
 
 
 if __name__ == '__main__':
-<<<<<<< HEAD
-    RELEASE = "0.14.0"  # this must be in-sync with MDAnalysis
-=======
     try:
         dynamic_author_list()
     except (OSError, IOError):
         warnings.warn('Cannot write the list of authors.')
 
-    RELEASE = "0.14.1-dev0"  # this must be in-sync with MDAnalysis
->>>>>>> f906b949
+    RELEASE = "0.15.0"  # this must be in-sync with MDAnalysis
+
     LONG_DESCRIPTION = \
         """MDAnalysis is a tool for analyzing molecular dynamics trajectories.
 
